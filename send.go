--- conflicted
+++ resolved
@@ -4,12 +4,9 @@
 	"errors"
 	"fmt"
 	"io"
-<<<<<<< HEAD
 	"net/mail"
 	"os"
-=======
 	stdmail "net/mail"
->>>>>>> ef373989
 )
 
 // Sender is the interface that wraps the Send method.
